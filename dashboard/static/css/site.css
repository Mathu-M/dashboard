--- conflicted
+++ resolved
@@ -356,27 +356,16 @@
   border-color: var(--theme-main);
 }
 
-<<<<<<< HEAD
-
-
-body {
-  padding-bottom: 200px;
-}
-@media (max-width: 980px){
-  body{
-    padding-bottom: 0;
-  }
+.panel-primary {
+  border-color: var(--theme-main);
+
+}
+
+.panel-primary > .panel-heading:hover {
+  background-color: var(--theme-dark);
 }
 
 .hide-dropdown{
   position: absolute;
   display: none;
-=======
-.panel-primary {
-  border-color: var(--theme-main);
-}
-
-.panel-primary > .panel-heading:hover {
-  background-color: var(--theme-dark);
->>>>>>> e9009f9e
 }