from functools import wraps
from flask import render_template, flash, url_for, redirect, request, jsonify, abort
from flask import session as flask_session
from flask_login import login_user, logout_user, current_user, \
    login_required, fresh_login_required
from sqlalchemy.exc import SQLAlchemyError
from dashboard import app, db, lm
from oauth import OAuthSignIn
from .queries import query_metric_values_byid, query_metric_types, query_metric_values_byname
from .models import Study, Site, Session, ScanType, Scan, User
from .forms import SelectMetricsForm, StudyOverviewForm, SessionForm, ScanForm
from . import utils
import json
import os
import codecs
import datetime
import datman as dm
import shutil
import logging
from github import Github
from xml.sax.saxutils import escape

logger = logging.getLogger(__name__)
logger.info('Loading views')


@lm.user_loader
def load_user(id):
    return User.query.get(id)


def login_required(f):
    @wraps(f)
    def decorated_function(*args, **kwargs):
        if not current_user.is_authenticated:
            return redirect(url_for('login', next=request.url))
        return f(*args, **kwargs)
    return decorated_function


@app.before_request
def before_request():
    if current_user.is_authenticated:
        db.session.add(current_user)
        db.session.commit()


@app.route('/')
@app.route('/index')
@login_required
def index():
    # studies = db_session.query(Study).order_by(Study.nickname).all()
    studies = current_user.get_user_studies()

    session_count = Session.query.count()
    study_count = Study.query.count()
    site_count = Site.query.count()

    return render_template('index.html',
                           studies=studies,
                           session_count=session_count,
                           study_count=study_count,
                           site_count=site_count)


@app.route('/sites')
@login_required
def sites():
    pass


@app.route('/scantypes')
@login_required
def scantypes():
    pass


@app.route('/session_by_name')
@app.route('/session_by_name/<session_name>', methods=['GET'])
@login_required
def session_by_name(session_name=None):
    if session_name is None:
        return redirect('/index')
    # Strip any file extension or qc_ prefix
    session_name = session_name.replace('qc_', '')
    session_name = os.path.splitext(session_name)[0]

    q = Session.query.filter(Session.name == session_name)
    if q.count() < 1:
        flash('Session not found')
        return redirect(url_for('index'))

    session = q.first()

    if not current_user.has_study_access(session.study):
        flash('Not authorised')
        return redirect(url_for('index'))

    return redirect(url_for('session', session_id=session.id))


@app.route('/create_issue/<int:session_id>', methods=['GET', 'POST'])
@app.route('/create_issue/<int:session_id>/<issue_title>/<issue_body>', methods=['GET', 'POST'])
@fresh_login_required
<<<<<<< HEAD
def create_issue(session_id):
    active_token = flask_session['active_token']
    if not current_user.is_allowed():
        flash('Go Away')
    pass


@app.route('/session')
@app.route('/session/<int:session_id>', methods=['GET', 'POST'])
@app.route('/session/<int:session_id>/<delete>', methods=['GET', 'POST'])
@app.route('/session/<int:session_id>/<issue_title>/<issue_body>', methods=['GET', 'POST'])
@login_required
def session(session_id=None, delete=False, issue_title="", issue_body=""):
    if session_id is None:
        return redirect('index')

    session = Session.query.get(session_id)

    if not current_user.has_study_access(session.study):
        flash('Not authorised')
        return redirect(url_for('index'))

=======
def create_issue(session_id, issue_title="", issue_body=""):
    session = Session.query.get(session_id)
    token = flask_session['active_token']
>>>>>>> 587d7268
    if issue_title and issue_body:
        try:
            gh = Github(token)
            repo = gh.get_user("TIGRLab").get_repo("Admin")
            iss = repo.create_issue(issue_title, issue_body)
            session.gh_issue = iss.number
            db.session.commit()
            flash("Issue '{}' created!".format(issue_title))
        except:
            flash("Issue '{}' was not created successfully.".format(issue_title))
    else:
        flash("Please enter both an issue title and description.")
    return(redirect(url_for('session', session_id=session.id)))

@app.route('/session')
@app.route('/session/<int:session_id>', methods=['GET', 'POST'])
@app.route('/session/<int:session_id>/<delete>', methods=['GET', 'POST'])
def session(session_id=None, delete=False):
    if session_id is None:
        return redirect('index')

    session = Session.query.get(session_id)
    #Update open issue ID if necessary
    token = flask_session['active_token']
    try:
        gh = Github(token)
        open_issues = gh.search_issues("{} in:title repo:TIGRLab/admin state:open".format(session.name))
        if open_issues.totalCount:
            session.gh_issue = open_issues[0].number
        else:
            session.gh_issue = ""
        db.session.commit()
    except:
        flash("Error searching for session's GitHub issue.")

    if delete:
        try:
            db.session.delete(session)
            db.session.commit()
            flash('Deleted session:{}'.format(session.name))
            return redirect(url_for('study',
                                    study_id=session.study_id,
                                    active_tab='qc'))
        except Exception:
            flash('Failed to delete session:{}'.format(session.name))

    studies = current_user.get_user_studies()
    form = SessionForm(obj=session)

    if form.validate_on_submit():
        # form has been submitted
        session.cl_comment = form.cl_comment.data
        try:
            db.session.add(session)
            db.session.commit()
            flash('Session updated')
            return redirect(url_for('study',
                                    study_id=session.study_id,
                                    active_tab='qc'))

        except SQLAlchemyError as err:
            logger.error('Session update failed:{}'.format(str(err)))
            flash('Update failed, admins have been notified, please try again')
        form.populate_obj(session)

    return render_template('session.html',
                           studies=studies,
                           study=session.study,
                           session=session,
                           form=form)


@app.route('/scan', methods=["GET"])
@app.route('/scan/<int:scan_id>', methods=['GET', 'POST'])
@login_required
def scan(scan_id=None):
    if scan_id is None:
        flash('Invalid scan')
        return redirect(url_for('index'))

    studies = current_user.get_user_studies()
    scan = Scan.query.get(scan_id)
    if not current_user.has_study_access(scan.session.study):
        flash('Not authorised')
        return redirect(url_for('index'))

    form = ScanForm()
    if form.validate_on_submit():
        scan.bl_comment = form.bl_comment.data
        try:
            db.session.add(scan)
            db.session.commit()
            flash("Blacklist updated")
        except SQLAlchemyError as err:
            logger.error('Scan blacklist update failed:{}'.format(str(err)))
            flash('Update failed, admins have been notified, please try again')

    return render_template('scan.html',
                           studies=studies,
                           scan=scan,
                           form=form)


@app.route('/study')
@app.route('/study/<int:study_id>', methods=['GET', 'POST'])
@app.route('/study/<int:study_id>/<active_tab>', methods=['GET', 'POST'])
@login_required
def study(study_id=None, active_tab=None):
    if study_id is None:
        return redirect('/index')

    study = Study.query.get(study_id)

    if not current_user.has_study_access(study):
        flash('Not authorised')
        return redirect(url_for('index'))

    form = StudyOverviewForm()

    # load the study config
    cfg = dm.config.config()
    try:
        cfg.set_study(study.nickname)
    except KeyError:
        abort(500)

    readme_path = os.path.join(cfg.get_study_base(), 'README.md')

    try:
        with codecs.open(readme_path, encoding='utf-8', mode='r') as myfile:
            data = myfile.read()
    except IOError:
        data = ''

    if form.validate_on_submit():
        # form has been submitted check for changes
        # simple MD seems to replace \n with \r\n
        form.readme_txt.data = form.readme_txt.data.replace('\r', '')

        # also strip blank lines at the start and end as these are
        # automatically stripped when the form is submitted
        if not form.readme_txt.data.strip() == data.strip():
            # form has been updated so make a backup anf write back to file
            timestamp = datetime.datetime.now().strftime('%Y%m%d%H%m')
            base, ext = os.path.splitext(readme_path)
            backup_file = base + '_' + timestamp + ext
            try:
                shutil.copyfile(readme_path, backup_file)
            except (IOError, os.error, shutil.Error), why:
                logger.error('Failed to backup readme for study {} with excuse {}'
                             .format(study.nickname, why))
                abort(500)

            with codecs.open(readme_path, encoding='utf-8', mode='w') as myfile:
                myfile.write(form.readme_txt.data)
            data = form.readme_txt.data

    form.readme_txt.data = data
    form.study_id.data = study_id

    return render_template('study.html',
                           studies=current_user.get_user_studies(),
                           metricnames=study.get_valid_metric_names(),
                           study=study,
                           form=form,
                           active_tab=active_tab)


@app.route('/person')
@app.route('/person/<int:person_id>', methods=['GET'])
@login_required
def person(person_id=None):
    return redirect('/index')


@app.route('/metricData', methods=['GET', 'POST'])
@login_required
def metricData():
    form = SelectMetricsForm()
    data = None
    # Need to add a query_complete flag to the form

    if form.query_complete.data == 'True':
        data = metricDataAsJson()

    if any([form.study_id.data,
            form.site_id.data,
            form.scantype_id.data,
            form.metrictype_id.data]):
        form_vals = query_metric_types(studies=form.study_id.data,
                                       sites=form.site_id.data,
                                       scantypes=form.scantype_id.data,
                                       metrictypes=form.metrictype_id.data)
    else:
        form_vals = query_metric_types()

    study_vals = []
    site_vals = []
    scantype_vals = []
    metrictype_vals = []

    for res in form_vals:
        study_vals.append((res[0].id, res[0].name))
        site_vals.append((res[1].id, res[1].name))
        scantype_vals.append((res[2].id, res[2].name))
        metrictype_vals.append((res[3].id, res[3].name))
        # study_vals.append((res.id, res.name))
        # for site in res.sites:
        #     site_vals.append((site.id, site.name))
        # for scantype in res.scantypes:
        #     scantype_vals.append((scantype.id, scantype.name))
        #     for metrictype in scantype.metrictypes:
        #         metrictype_vals.append((metrictype.id, metrictype.name))

    #sort the values alphabetically
    study_vals = sorted(set(study_vals), key=lambda v: v[1])
    site_vals = sorted(set(site_vals), key=lambda v: v[1])
    scantype_vals = sorted(set(scantype_vals), key=lambda v: v[1])
    metrictype_vals = sorted(set(metrictype_vals), key=lambda v: v[1])

    form.study_id.choices = study_vals
    form.site_id.choices = site_vals
    form.scantype_id.choices = scantype_vals
    form.metrictype_id.choices = metrictype_vals

    return render_template('getMetricData.html', form=form, data=data)


def _checkRequest(request, key):
    # Checks a post request, returns none if key doesn't exist
    try:
        return(request.form.getlist(key))
    except KeyError:
        return(None)


@app.route('/metricDataAsJson', methods=['Get', 'Post'])
@login_required
def metricDataAsJson(format='http'):
    fields = {'studies': 'study_id',
              'sites': 'site_id',
              'sessions': 'session_id',
              'scans': 'scan_id',
              'scantypes': 'scantype_id',
              'metrictypes': 'metrictype_id'}

    byname = False # switcher to allow getting values byname instead of id

    try:
        if request.method == 'POST':
            byname = request.form['byname']
        else:
            byname = request.args.get('byname')
    except KeyError:
        pass


    for k, v in fields.iteritems():
        if request.method == 'POST':
            fields[k] = _checkRequest(request, v)
        else:
            if request.args.get(k):
                fields[k] = [x.strip() for x in request.args.get(k).split(',')]
            else:
                fields[k] = None

    # remove None values from the dict
    fields = dict((k, v) for k, v in fields.iteritems() if v)

    if byname:
        data = query_metric_values_byname(**fields)
    else:
        # convert from strings to integers
        for k, vals in fields.iteritems():
            try:
                fields[k] = int(vals)
            except TypeError:
                fields[k] = [int(v) for v in vals]

        data = query_metric_values_byid(**fields)

    objects = []
    for m in data:
        metricValue = m
        objects.append({'value':            metricValue.value,
                        'metrictype':       metricValue.metrictype.name,
                        'metrictype_id':    metricValue.metrictype_id,
                        'scan_id':          metricValue.scan_id,
                        'scan_name':        metricValue.scan.name,
                        'scantype':         metricValue.scan.scantype.name,
                        'scantype_id':      metricValue.scan.scantype_id,
                        'session_id':       metricValue.scan.session_id,
                        'session_name':     metricValue.scan.session.name,
                        #'session_date':     metricValue.scan.session.date,
                        'site_id':          metricValue.scan.session.site_id,
                        'site_name':        metricValue.scan.session.site.name,
                        'study_id':         metricValue.scan.session.study_id,
                        'study_name':       metricValue.scan.session.study.name})

    if format == 'http':
        return(jsonify({'data': objects}))
    else:
        return(json.dumps(objects, indent=4, separators=(',', ': ')))


@app.route('/todo')
@app.route('/todo/<int:study_id>', methods=['GET'])
@login_required
def todo(study_id=None):
    if study_id:
        study = Study.query.get(study_id)
        study_name = study.nickname
    else:
        study_name = None

    if not current_user.has_study_access(study_id):
        flash('Not authorised')
        return redirect(url_for('index'))

    # todo_list = utils.get_todo(study_name)
    try:
        todo_list = utils.get_todo(study_name)
    except utils.TimeoutError:
        # should do something nicer here
        todo_list = {'error': 'timeout'}
    except:
        todo_list = {'error': 'runtime'}

    return jsonify(todo_list)

@app.errorhandler(404)
def not_found_error(error):
    return render_template('404.html'), 404


@app.errorhandler(500)
def internal_error(error):
    db.session.rollback()
    return render_template('500.html'), 500


@app.route('/login')
def login():
    return render_template('login.html')

@app.route('/authorize/<provider>')
def oauth_authorize(provider):
    if not current_user.is_anonymous:
        return redirect(url_for('login'))
    oauth = OAuthSignIn.get_provider(provider)
    return oauth.authorize()


@app.route('/callback/<provider>')
def oauth_callback(provider):
    if not current_user.is_anonymous:
        return redirect(url_for('index'))
    oauth = OAuthSignIn.get_provider(provider)
    access_token, github_user = oauth.callback()

    if access_token is None:
        flash('Authentication failed.')
        return redirect(url_for('login'))

    user = User.query.filter_by(username=github_user['login']).first()
    if not user:
        username = User.make_unique_nickname(github_user['login'])
        user = User(username=username,
                    realname=github_user['name'],
                    email=github_user['email'])
        db.session.add(user)
        db.session.commit()

    login_user(user, remember=True)
    flask_session['active_token'] = access_token
    return redirect(url_for('index'))
<|MERGE_RESOLUTION|>--- conflicted
+++ resolved
@@ -1,508 +1,492 @@
-from functools import wraps
-from flask import render_template, flash, url_for, redirect, request, jsonify, abort
-from flask import session as flask_session
-from flask_login import login_user, logout_user, current_user, \
-    login_required, fresh_login_required
-from sqlalchemy.exc import SQLAlchemyError
-from dashboard import app, db, lm
-from oauth import OAuthSignIn
-from .queries import query_metric_values_byid, query_metric_types, query_metric_values_byname
-from .models import Study, Site, Session, ScanType, Scan, User
-from .forms import SelectMetricsForm, StudyOverviewForm, SessionForm, ScanForm
-from . import utils
-import json
-import os
-import codecs
-import datetime
-import datman as dm
-import shutil
-import logging
-from github import Github
-from xml.sax.saxutils import escape
+from functools import wraps
+from flask import render_template, flash, url_for, redirect, request, jsonify, abort
+from flask import session as flask_session
+from flask_login import login_user, logout_user, current_user, \
+    login_required, fresh_login_required
+from sqlalchemy.exc import SQLAlchemyError
+from dashboard import app, db, lm
+from oauth import OAuthSignIn
+from .queries import query_metric_values_byid, query_metric_types, query_metric_values_byname
+from .models import Study, Site, Session, ScanType, Scan, User
+from .forms import SelectMetricsForm, StudyOverviewForm, SessionForm, ScanForm
+from . import utils
+import json
+import os
+import codecs
+import datetime
+import datman as dm
+import shutil
+import logging
+from github import Github
+from xml.sax.saxutils import escape
+
+logger = logging.getLogger(__name__)
+logger.info('Loading views')
+
+
+@lm.user_loader
+def load_user(id):
+    return User.query.get(id)
+
+
+def login_required(f):
+    @wraps(f)
+    def decorated_function(*args, **kwargs):
+        if not current_user.is_authenticated:
+            return redirect(url_for('login', next=request.url))
+        return f(*args, **kwargs)
+    return decorated_function
+
+
+@app.before_request
+def before_request():
+    if current_user.is_authenticated:
+        db.session.add(current_user)
+        db.session.commit()
+
+
+@app.route('/')
+@app.route('/index')
+@login_required
+def index():
+    # studies = db_session.query(Study).order_by(Study.nickname).all()
+    studies = current_user.get_user_studies()
+
+    session_count = Session.query.count()
+    study_count = Study.query.count()
+    site_count = Site.query.count()
+
+    return render_template('index.html',
+                           studies=studies,
+                           session_count=session_count,
+                           study_count=study_count,
+                           site_count=site_count)
+
+
+@app.route('/sites')
+@login_required
+def sites():
+    pass
+
+
+@app.route('/scantypes')
+@login_required
+def scantypes():
+    pass
+
+
+@app.route('/session_by_name')
+@app.route('/session_by_name/<session_name>', methods=['GET'])
+@login_required
+def session_by_name(session_name=None):
+    if session_name is None:
+        return redirect('/index')
+    # Strip any file extension or qc_ prefix
+    session_name = session_name.replace('qc_', '')
+    session_name = os.path.splitext(session_name)[0]
+
+    q = Session.query.filter(Session.name == session_name)
+    if q.count() < 1:
+        flash('Session not found')
+        return redirect(url_for('index'))
+
+    session = q.first()
+
+    if not current_user.has_study_access(session.study):
+        flash('Not authorised')
+        return redirect(url_for('index'))
+
+    return redirect(url_for('session', session_id=session.id))
+
+
+@app.route('/create_issue/<int:session_id>', methods=['GET', 'POST'])
+@app.route('/create_issue/<int:session_id>/<issue_title>/<issue_body>', methods=['GET', 'POST'])
+@fresh_login_required
 
-logger = logging.getLogger(__name__)
-logger.info('Loading views')
+def create_issue(session_id, issue_title="", issue_body=""):
+    session = Session.query.get(session_id)
+    if not current_user.has_study_access(session.study):
+        flash("Not authorised")
+        return redirect(url_for('index'))
+        
+    token = flask_session['active_token']
 
-
-@lm.user_loader
-def load_user(id):
-    return User.query.get(id)
-
-
-def login_required(f):
-    @wraps(f)
-    def decorated_function(*args, **kwargs):
-        if not current_user.is_authenticated:
-            return redirect(url_for('login', next=request.url))
-        return f(*args, **kwargs)
-    return decorated_function
-
-
-@app.before_request
-def before_request():
-    if current_user.is_authenticated:
-        db.session.add(current_user)
-        db.session.commit()
-
-
-@app.route('/')
-@app.route('/index')
-@login_required
-def index():
-    # studies = db_session.query(Study).order_by(Study.nickname).all()
-    studies = current_user.get_user_studies()
-
-    session_count = Session.query.count()
-    study_count = Study.query.count()
-    site_count = Site.query.count()
-
-    return render_template('index.html',
-                           studies=studies,
-                           session_count=session_count,
-                           study_count=study_count,
-                           site_count=site_count)
-
-
-@app.route('/sites')
-@login_required
-def sites():
-    pass
-
-
-@app.route('/scantypes')
-@login_required
-def scantypes():
-    pass
-
-
-@app.route('/session_by_name')
-@app.route('/session_by_name/<session_name>', methods=['GET'])
-@login_required
-def session_by_name(session_name=None):
-    if session_name is None:
-        return redirect('/index')
-    # Strip any file extension or qc_ prefix
-    session_name = session_name.replace('qc_', '')
-    session_name = os.path.splitext(session_name)[0]
-
-    q = Session.query.filter(Session.name == session_name)
-    if q.count() < 1:
-        flash('Session not found')
-        return redirect(url_for('index'))
-
-    session = q.first()
-
-    if not current_user.has_study_access(session.study):
-        flash('Not authorised')
-        return redirect(url_for('index'))
-
-    return redirect(url_for('session', session_id=session.id))
-
-
-@app.route('/create_issue/<int:session_id>', methods=['GET', 'POST'])
-@app.route('/create_issue/<int:session_id>/<issue_title>/<issue_body>', methods=['GET', 'POST'])
-@fresh_login_required
-<<<<<<< HEAD
-def create_issue(session_id):
-    active_token = flask_session['active_token']
-    if not current_user.is_allowed():
-        flash('Go Away')
-    pass
-
-
-@app.route('/session')
-@app.route('/session/<int:session_id>', methods=['GET', 'POST'])
-@app.route('/session/<int:session_id>/<delete>', methods=['GET', 'POST'])
-@app.route('/session/<int:session_id>/<issue_title>/<issue_body>', methods=['GET', 'POST'])
-@login_required
-def session(session_id=None, delete=False, issue_title="", issue_body=""):
-    if session_id is None:
-        return redirect('index')
-
-    session = Session.query.get(session_id)
-
-    if not current_user.has_study_access(session.study):
-        flash('Not authorised')
-        return redirect(url_for('index'))
-
-=======
-def create_issue(session_id, issue_title="", issue_body=""):
-    session = Session.query.get(session_id)
-    token = flask_session['active_token']
->>>>>>> 587d7268
     if issue_title and issue_body:
-        try:
-            gh = Github(token)
-            repo = gh.get_user("TIGRLab").get_repo("Admin")
-            iss = repo.create_issue(issue_title, issue_body)
-            session.gh_issue = iss.number
-            db.session.commit()
-            flash("Issue '{}' created!".format(issue_title))
-        except:
-            flash("Issue '{}' was not created successfully.".format(issue_title))
-    else:
-        flash("Please enter both an issue title and description.")
-    return(redirect(url_for('session', session_id=session.id)))
-
-@app.route('/session')
-@app.route('/session/<int:session_id>', methods=['GET', 'POST'])
-@app.route('/session/<int:session_id>/<delete>', methods=['GET', 'POST'])
-def session(session_id=None, delete=False):
-    if session_id is None:
-        return redirect('index')
-
-    session = Session.query.get(session_id)
-    #Update open issue ID if necessary
-    token = flask_session['active_token']
-    try:
-        gh = Github(token)
-        open_issues = gh.search_issues("{} in:title repo:TIGRLab/admin state:open".format(session.name))
-        if open_issues.totalCount:
-            session.gh_issue = open_issues[0].number
-        else:
-            session.gh_issue = ""
-        db.session.commit()
-    except:
-        flash("Error searching for session's GitHub issue.")
-
-    if delete:
-        try:
-            db.session.delete(session)
-            db.session.commit()
-            flash('Deleted session:{}'.format(session.name))
-            return redirect(url_for('study',
-                                    study_id=session.study_id,
-                                    active_tab='qc'))
-        except Exception:
-            flash('Failed to delete session:{}'.format(session.name))
-
-    studies = current_user.get_user_studies()
-    form = SessionForm(obj=session)
-
-    if form.validate_on_submit():
-        # form has been submitted
-        session.cl_comment = form.cl_comment.data
-        try:
-            db.session.add(session)
-            db.session.commit()
-            flash('Session updated')
-            return redirect(url_for('study',
-                                    study_id=session.study_id,
-                                    active_tab='qc'))
-
-        except SQLAlchemyError as err:
-            logger.error('Session update failed:{}'.format(str(err)))
-            flash('Update failed, admins have been notified, please try again')
-        form.populate_obj(session)
-
-    return render_template('session.html',
-                           studies=studies,
-                           study=session.study,
-                           session=session,
-                           form=form)
-
-
-@app.route('/scan', methods=["GET"])
-@app.route('/scan/<int:scan_id>', methods=['GET', 'POST'])
-@login_required
-def scan(scan_id=None):
-    if scan_id is None:
-        flash('Invalid scan')
-        return redirect(url_for('index'))
-
-    studies = current_user.get_user_studies()
-    scan = Scan.query.get(scan_id)
-    if not current_user.has_study_access(scan.session.study):
-        flash('Not authorised')
-        return redirect(url_for('index'))
-
-    form = ScanForm()
-    if form.validate_on_submit():
-        scan.bl_comment = form.bl_comment.data
-        try:
-            db.session.add(scan)
-            db.session.commit()
-            flash("Blacklist updated")
-        except SQLAlchemyError as err:
-            logger.error('Scan blacklist update failed:{}'.format(str(err)))
-            flash('Update failed, admins have been notified, please try again')
-
-    return render_template('scan.html',
-                           studies=studies,
-                           scan=scan,
-                           form=form)
-
-
-@app.route('/study')
-@app.route('/study/<int:study_id>', methods=['GET', 'POST'])
-@app.route('/study/<int:study_id>/<active_tab>', methods=['GET', 'POST'])
-@login_required
-def study(study_id=None, active_tab=None):
-    if study_id is None:
-        return redirect('/index')
-
-    study = Study.query.get(study_id)
-
-    if not current_user.has_study_access(study):
-        flash('Not authorised')
-        return redirect(url_for('index'))
-
-    form = StudyOverviewForm()
-
-    # load the study config
-    cfg = dm.config.config()
-    try:
-        cfg.set_study(study.nickname)
-    except KeyError:
-        abort(500)
-
-    readme_path = os.path.join(cfg.get_study_base(), 'README.md')
-
-    try:
-        with codecs.open(readme_path, encoding='utf-8', mode='r') as myfile:
-            data = myfile.read()
-    except IOError:
-        data = ''
-
-    if form.validate_on_submit():
-        # form has been submitted check for changes
-        # simple MD seems to replace \n with \r\n
-        form.readme_txt.data = form.readme_txt.data.replace('\r', '')
-
-        # also strip blank lines at the start and end as these are
-        # automatically stripped when the form is submitted
-        if not form.readme_txt.data.strip() == data.strip():
-            # form has been updated so make a backup anf write back to file
-            timestamp = datetime.datetime.now().strftime('%Y%m%d%H%m')
-            base, ext = os.path.splitext(readme_path)
-            backup_file = base + '_' + timestamp + ext
-            try:
-                shutil.copyfile(readme_path, backup_file)
-            except (IOError, os.error, shutil.Error), why:
-                logger.error('Failed to backup readme for study {} with excuse {}'
-                             .format(study.nickname, why))
-                abort(500)
-
-            with codecs.open(readme_path, encoding='utf-8', mode='w') as myfile:
-                myfile.write(form.readme_txt.data)
-            data = form.readme_txt.data
-
-    form.readme_txt.data = data
-    form.study_id.data = study_id
-
-    return render_template('study.html',
-                           studies=current_user.get_user_studies(),
-                           metricnames=study.get_valid_metric_names(),
-                           study=study,
-                           form=form,
-                           active_tab=active_tab)
-
-
-@app.route('/person')
-@app.route('/person/<int:person_id>', methods=['GET'])
-@login_required
-def person(person_id=None):
-    return redirect('/index')
-
-
-@app.route('/metricData', methods=['GET', 'POST'])
-@login_required
-def metricData():
-    form = SelectMetricsForm()
-    data = None
-    # Need to add a query_complete flag to the form
-
-    if form.query_complete.data == 'True':
-        data = metricDataAsJson()
-
-    if any([form.study_id.data,
-            form.site_id.data,
-            form.scantype_id.data,
-            form.metrictype_id.data]):
-        form_vals = query_metric_types(studies=form.study_id.data,
-                                       sites=form.site_id.data,
-                                       scantypes=form.scantype_id.data,
-                                       metrictypes=form.metrictype_id.data)
-    else:
-        form_vals = query_metric_types()
-
-    study_vals = []
-    site_vals = []
-    scantype_vals = []
-    metrictype_vals = []
-
-    for res in form_vals:
-        study_vals.append((res[0].id, res[0].name))
-        site_vals.append((res[1].id, res[1].name))
-        scantype_vals.append((res[2].id, res[2].name))
-        metrictype_vals.append((res[3].id, res[3].name))
-        # study_vals.append((res.id, res.name))
-        # for site in res.sites:
-        #     site_vals.append((site.id, site.name))
-        # for scantype in res.scantypes:
-        #     scantype_vals.append((scantype.id, scantype.name))
-        #     for metrictype in scantype.metrictypes:
-        #         metrictype_vals.append((metrictype.id, metrictype.name))
-
+        try:
+            gh = Github(token)
+            repo = gh.get_user("TIGRLab").get_repo("Admin")
+            iss = repo.create_issue(issue_title, issue_body)
+            session.gh_issue = iss.number
+            db.session.commit()
+            flash("Issue '{}' created!".format(issue_title))
+        except:
+            flash("Issue '{}' was not created successfully.".format(issue_title))
+    else:
+        flash("Please enter both an issue title and description.")
+    return(redirect(url_for('session', session_id=session.id)))
+
+@app.route('/session')
+@app.route('/session/<int:session_id>', methods=['GET', 'POST'])
+@app.route('/session/<int:session_id>/<delete>', methods=['GET', 'POST'])
+def session(session_id=None, delete=False):
+    if session_id is None:
+        return redirect('index')
+
+    session = Session.query.get(session_id)
+    if not current_user.has_study_access(session.study):
+        flash('Not authorised')
+        return redirect(url_for('index'))
+    #Update open issue ID if necessary
+    token = flask_session['active_token']
+    try:
+        gh = Github(token)
+        open_issues = gh.search_issues("{} in:title repo:TIGRLab/admin state:open".format(session.name))
+        if open_issues.totalCount:
+            session.gh_issue = open_issues[0].number
+        else:
+            session.gh_issue = ""
+        db.session.commit()
+    except:
+        flash("Error searching for session's GitHub issue.")
+
+    if delete:
+        try:
+            db.session.delete(session)
+            db.session.commit()
+            flash('Deleted session:{}'.format(session.name))
+            return redirect(url_for('study',
+                                    study_id=session.study_id,
+                                    active_tab='qc'))
+        except Exception:
+            flash('Failed to delete session:{}'.format(session.name))
+
+    studies = current_user.get_user_studies()
+    form = SessionForm(obj=session)
+
+    if form.validate_on_submit():
+        # form has been submitted
+        session.cl_comment = form.cl_comment.data
+        try:
+            db.session.add(session)
+            db.session.commit()
+            flash('Session updated')
+            return redirect(url_for('study',
+                                    study_id=session.study_id,
+                                    active_tab='qc'))
+
+        except SQLAlchemyError as err:
+            logger.error('Session update failed:{}'.format(str(err)))
+            flash('Update failed, admins have been notified, please try again')
+        form.populate_obj(session)
+
+    return render_template('session.html',
+                           studies=studies,
+                           study=session.study,
+                           session=session,
+                           form=form)
+
+
+@app.route('/scan', methods=["GET"])
+@app.route('/scan/<int:scan_id>', methods=['GET', 'POST'])
+@login_required
+def scan(scan_id=None):
+    if scan_id is None:
+        flash('Invalid scan')
+        return redirect(url_for('index'))
+
+    studies = current_user.get_user_studies()
+    scan = Scan.query.get(scan_id)
+    if not current_user.has_study_access(scan.session.study):
+        flash('Not authorised')
+        return redirect(url_for('index'))
+
+    form = ScanForm()
+    if form.validate_on_submit():
+        scan.bl_comment = form.bl_comment.data
+        try:
+            db.session.add(scan)
+            db.session.commit()
+            flash("Blacklist updated")
+        except SQLAlchemyError as err:
+            logger.error('Scan blacklist update failed:{}'.format(str(err)))
+            flash('Update failed, admins have been notified, please try again')
+
+    return render_template('scan.html',
+                           studies=studies,
+                           scan=scan,
+                           form=form)
+
+
+@app.route('/study')
+@app.route('/study/<int:study_id>', methods=['GET', 'POST'])
+@app.route('/study/<int:study_id>/<active_tab>', methods=['GET', 'POST'])
+@login_required
+def study(study_id=None, active_tab=None):
+    if study_id is None:
+        return redirect('/index')
+
+    study = Study.query.get(study_id)
+
+    if not current_user.has_study_access(study):
+        flash('Not authorised')
+        return redirect(url_for('index'))
+
+    form = StudyOverviewForm()
+
+    # load the study config
+    cfg = dm.config.config()
+    try:
+        cfg.set_study(study.nickname)
+    except KeyError:
+        abort(500)
+
+    readme_path = os.path.join(cfg.get_study_base(), 'README.md')
+
+    try:
+        with codecs.open(readme_path, encoding='utf-8', mode='r') as myfile:
+            data = myfile.read()
+    except IOError:
+        data = ''
+
+    if form.validate_on_submit():
+        # form has been submitted check for changes
+        # simple MD seems to replace \n with \r\n
+        form.readme_txt.data = form.readme_txt.data.replace('\r', '')
+
+        # also strip blank lines at the start and end as these are
+        # automatically stripped when the form is submitted
+        if not form.readme_txt.data.strip() == data.strip():
+            # form has been updated so make a backup anf write back to file
+            timestamp = datetime.datetime.now().strftime('%Y%m%d%H%m')
+            base, ext = os.path.splitext(readme_path)
+            backup_file = base + '_' + timestamp + ext
+            try:
+                shutil.copyfile(readme_path, backup_file)
+            except (IOError, os.error, shutil.Error), why:
+                logger.error('Failed to backup readme for study {} with excuse {}'
+                             .format(study.nickname, why))
+                abort(500)
+
+            with codecs.open(readme_path, encoding='utf-8', mode='w') as myfile:
+                myfile.write(form.readme_txt.data)
+            data = form.readme_txt.data
+
+    form.readme_txt.data = data
+    form.study_id.data = study_id
+
+    return render_template('study.html',
+                           studies=current_user.get_user_studies(),
+                           metricnames=study.get_valid_metric_names(),
+                           study=study,
+                           form=form,
+                           active_tab=active_tab)
+
+
+@app.route('/person')
+@app.route('/person/<int:person_id>', methods=['GET'])
+@login_required
+def person(person_id=None):
+    return redirect('/index')
+
+
+@app.route('/metricData', methods=['GET', 'POST'])
+@login_required
+def metricData():
+    form = SelectMetricsForm()
+    data = None
+    # Need to add a query_complete flag to the form
+
+    if form.query_complete.data == 'True':
+        data = metricDataAsJson()
+
+    if any([form.study_id.data,
+            form.site_id.data,
+            form.scantype_id.data,
+            form.metrictype_id.data]):
+        form_vals = query_metric_types(studies=form.study_id.data,
+                                       sites=form.site_id.data,
+                                       scantypes=form.scantype_id.data,
+                                       metrictypes=form.metrictype_id.data)
+    else:
+        form_vals = query_metric_types()
+
+    study_vals = []
+    site_vals = []
+    scantype_vals = []
+    metrictype_vals = []
+
+    for res in form_vals:
+        study_vals.append((res[0].id, res[0].name))
+        site_vals.append((res[1].id, res[1].name))
+        scantype_vals.append((res[2].id, res[2].name))
+        metrictype_vals.append((res[3].id, res[3].name))
+        # study_vals.append((res.id, res.name))
+        # for site in res.sites:
+        #     site_vals.append((site.id, site.name))
+        # for scantype in res.scantypes:
+        #     scantype_vals.append((scantype.id, scantype.name))
+        #     for metrictype in scantype.metrictypes:
+        #         metrictype_vals.append((metrictype.id, metrictype.name))
+
     #sort the values alphabetically
     study_vals = sorted(set(study_vals), key=lambda v: v[1])
-    site_vals = sorted(set(site_vals), key=lambda v: v[1])
-    scantype_vals = sorted(set(scantype_vals), key=lambda v: v[1])
-    metrictype_vals = sorted(set(metrictype_vals), key=lambda v: v[1])
-
-    form.study_id.choices = study_vals
-    form.site_id.choices = site_vals
-    form.scantype_id.choices = scantype_vals
-    form.metrictype_id.choices = metrictype_vals
-
+    site_vals = sorted(set(site_vals), key=lambda v: v[1])
+    scantype_vals = sorted(set(scantype_vals), key=lambda v: v[1])
+    metrictype_vals = sorted(set(metrictype_vals), key=lambda v: v[1])
+
+    form.study_id.choices = study_vals
+    form.site_id.choices = site_vals
+    form.scantype_id.choices = scantype_vals
+    form.metrictype_id.choices = metrictype_vals
+
     return render_template('getMetricData.html', form=form, data=data)
-
-
-def _checkRequest(request, key):
-    # Checks a post request, returns none if key doesn't exist
-    try:
-        return(request.form.getlist(key))
-    except KeyError:
-        return(None)
-
-
-@app.route('/metricDataAsJson', methods=['Get', 'Post'])
-@login_required
-def metricDataAsJson(format='http'):
-    fields = {'studies': 'study_id',
-              'sites': 'site_id',
-              'sessions': 'session_id',
-              'scans': 'scan_id',
-              'scantypes': 'scantype_id',
-              'metrictypes': 'metrictype_id'}
-
-    byname = False # switcher to allow getting values byname instead of id
-
-    try:
-        if request.method == 'POST':
-            byname = request.form['byname']
-        else:
-            byname = request.args.get('byname')
-    except KeyError:
-        pass
-
-
-    for k, v in fields.iteritems():
-        if request.method == 'POST':
-            fields[k] = _checkRequest(request, v)
-        else:
-            if request.args.get(k):
-                fields[k] = [x.strip() for x in request.args.get(k).split(',')]
-            else:
-                fields[k] = None
-
-    # remove None values from the dict
-    fields = dict((k, v) for k, v in fields.iteritems() if v)
-
-    if byname:
-        data = query_metric_values_byname(**fields)
-    else:
-        # convert from strings to integers
-        for k, vals in fields.iteritems():
-            try:
-                fields[k] = int(vals)
-            except TypeError:
-                fields[k] = [int(v) for v in vals]
-
-        data = query_metric_values_byid(**fields)
-
-    objects = []
-    for m in data:
-        metricValue = m
-        objects.append({'value':            metricValue.value,
-                        'metrictype':       metricValue.metrictype.name,
-                        'metrictype_id':    metricValue.metrictype_id,
-                        'scan_id':          metricValue.scan_id,
-                        'scan_name':        metricValue.scan.name,
-                        'scantype':         metricValue.scan.scantype.name,
-                        'scantype_id':      metricValue.scan.scantype_id,
-                        'session_id':       metricValue.scan.session_id,
-                        'session_name':     metricValue.scan.session.name,
-                        #'session_date':     metricValue.scan.session.date,
-                        'site_id':          metricValue.scan.session.site_id,
-                        'site_name':        metricValue.scan.session.site.name,
-                        'study_id':         metricValue.scan.session.study_id,
-                        'study_name':       metricValue.scan.session.study.name})
-
-    if format == 'http':
-        return(jsonify({'data': objects}))
-    else:
-        return(json.dumps(objects, indent=4, separators=(',', ': ')))
-
-
-@app.route('/todo')
-@app.route('/todo/<int:study_id>', methods=['GET'])
-@login_required
-def todo(study_id=None):
-    if study_id:
-        study = Study.query.get(study_id)
-        study_name = study.nickname
-    else:
-        study_name = None
-
-    if not current_user.has_study_access(study_id):
-        flash('Not authorised')
-        return redirect(url_for('index'))
-
-    # todo_list = utils.get_todo(study_name)
-    try:
-        todo_list = utils.get_todo(study_name)
-    except utils.TimeoutError:
-        # should do something nicer here
-        todo_list = {'error': 'timeout'}
-    except:
-        todo_list = {'error': 'runtime'}
-
-    return jsonify(todo_list)
-
-@app.errorhandler(404)
-def not_found_error(error):
-    return render_template('404.html'), 404
-
-
-@app.errorhandler(500)
-def internal_error(error):
-    db.session.rollback()
-    return render_template('500.html'), 500
-
-
-@app.route('/login')
-def login():
-    return render_template('login.html')
-
-@app.route('/authorize/<provider>')
-def oauth_authorize(provider):
-    if not current_user.is_anonymous:
-        return redirect(url_for('login'))
-    oauth = OAuthSignIn.get_provider(provider)
-    return oauth.authorize()
-
-
-@app.route('/callback/<provider>')
-def oauth_callback(provider):
-    if not current_user.is_anonymous:
-        return redirect(url_for('index'))
-    oauth = OAuthSignIn.get_provider(provider)
-    access_token, github_user = oauth.callback()
-
-    if access_token is None:
-        flash('Authentication failed.')
-        return redirect(url_for('login'))
-
-    user = User.query.filter_by(username=github_user['login']).first()
-    if not user:
-        username = User.make_unique_nickname(github_user['login'])
-        user = User(username=username,
-                    realname=github_user['name'],
-                    email=github_user['email'])
-        db.session.add(user)
-        db.session.commit()
-
-    login_user(user, remember=True)
-    flask_session['active_token'] = access_token
-    return redirect(url_for('index'))
+
+
+def _checkRequest(request, key):
+    # Checks a post request, returns none if key doesn't exist
+    try:
+        return(request.form.getlist(key))
+    except KeyError:
+        return(None)
+
+
+@app.route('/metricDataAsJson', methods=['Get', 'Post'])
+@login_required
+def metricDataAsJson(format='http'):
+    fields = {'studies': 'study_id',
+              'sites': 'site_id',
+              'sessions': 'session_id',
+              'scans': 'scan_id',
+              'scantypes': 'scantype_id',
+              'metrictypes': 'metrictype_id'}
+
+    byname = False # switcher to allow getting values byname instead of id
+
+    try:
+        if request.method == 'POST':
+            byname = request.form['byname']
+        else:
+            byname = request.args.get('byname')
+    except KeyError:
+        pass
+
+
+    for k, v in fields.iteritems():
+        if request.method == 'POST':
+            fields[k] = _checkRequest(request, v)
+        else:
+            if request.args.get(k):
+                fields[k] = [x.strip() for x in request.args.get(k).split(',')]
+            else:
+                fields[k] = None
+
+    # remove None values from the dict
+    fields = dict((k, v) for k, v in fields.iteritems() if v)
+
+    if byname:
+        data = query_metric_values_byname(**fields)
+    else:
+        # convert from strings to integers
+        for k, vals in fields.iteritems():
+            try:
+                fields[k] = int(vals)
+            except TypeError:
+                fields[k] = [int(v) for v in vals]
+
+        data = query_metric_values_byid(**fields)
+
+    objects = []
+    for m in data:
+        metricValue = m
+        objects.append({'value':            metricValue.value,
+                        'metrictype':       metricValue.metrictype.name,
+                        'metrictype_id':    metricValue.metrictype_id,
+                        'scan_id':          metricValue.scan_id,
+                        'scan_name':        metricValue.scan.name,
+                        'scantype':         metricValue.scan.scantype.name,
+                        'scantype_id':      metricValue.scan.scantype_id,
+                        'session_id':       metricValue.scan.session_id,
+                        'session_name':     metricValue.scan.session.name,
+                        #'session_date':     metricValue.scan.session.date,
+                        'site_id':          metricValue.scan.session.site_id,
+                        'site_name':        metricValue.scan.session.site.name,
+                        'study_id':         metricValue.scan.session.study_id,
+                        'study_name':       metricValue.scan.session.study.name})
+
+    if format == 'http':
+        return(jsonify({'data': objects}))
+    else:
+        return(json.dumps(objects, indent=4, separators=(',', ': ')))
+
+
+@app.route('/todo')
+@app.route('/todo/<int:study_id>', methods=['GET'])
+@login_required
+def todo(study_id=None):
+    if study_id:
+        study = Study.query.get(study_id)
+        study_name = study.nickname
+    else:
+        study_name = None
+
+    if not current_user.has_study_access(study_id):
+        flash('Not authorised')
+        return redirect(url_for('index'))
+
+    # todo_list = utils.get_todo(study_name)
+    try:
+        todo_list = utils.get_todo(study_name)
+    except utils.TimeoutError:
+        # should do something nicer here
+        todo_list = {'error': 'timeout'}
+    except:
+        todo_list = {'error': 'runtime'}
+
+    return jsonify(todo_list)
+
+@app.errorhandler(404)
+def not_found_error(error):
+    return render_template('404.html'), 404
+
+
+@app.errorhandler(500)
+def internal_error(error):
+    db.session.rollback()
+    return render_template('500.html'), 500
+
+
+@app.route('/login')
+def login():
+    return render_template('login.html')
+
+@app.route('/authorize/<provider>')
+def oauth_authorize(provider):
+    if not current_user.is_anonymous:
+        return redirect(url_for('login'))
+    oauth = OAuthSignIn.get_provider(provider)
+    return oauth.authorize()
+
+
+@app.route('/callback/<provider>')
+def oauth_callback(provider):
+    if not current_user.is_anonymous:
+        return redirect(url_for('index'))
+    oauth = OAuthSignIn.get_provider(provider)
+    access_token, github_user = oauth.callback()
+
+    if access_token is None:
+        flash('Authentication failed.')
+        return redirect(url_for('login'))
+
+    user = User.query.filter_by(username=github_user['login']).first()
+    if not user:
+        username = User.make_unique_nickname(github_user['login'])
+        user = User(username=username,
+                    realname=github_user['name'],
+                    email=github_user['email'])
+        db.session.add(user)
+        db.session.commit()
+
+    login_user(user, remember=True)
+    flask_session['active_token'] = access_token
+    return redirect(url_for('index'))