from flask import render_template, flash, url_for, redirect, request, jsonify
from app import app
from .queries import query_metric_values_byid, query_metric_types
from .models import Study, Site
from .forms import SelectMetricsForm
import json


@app.route('/')
@app.route('/index')
@app.route('/studies')
def index():
    # studies = db_session.query(Study).order_by(Study.nickname).all()
    studies = Study.query.order_by(Study.nickname)
    return render_template('index.html',
                           studies=studies)


@app.route('/sites')
def sites():
    pass


@app.route('/scantypes')
def scantypes():
    pass


@app.route('/study')
@app.route('/study/<int:study_id>', methods=['GET'])
def study(study_id=None):
    if id is not None:
        study = Study.query.get(study_id)
        return render_template('study_details.html',
                               study=study)
    else:
        return redirect('/index')


@app.route('/metricData', methods=['GET', 'POST'])
def metricData():
    form = SelectMetricsForm()
    data = None
    # Need to add a query_complete flag to the form

    if form.query_complete.data == 'True':
        data = metricDataAsJson()

    if any([form.study_id.data,
            form.site_id.data,
            form.scantype_id.data,
            form.metrictype_id.data]):
        form_vals = query_metric_types(studies=form.study_id.data,
                                       sites=form.site_id.data,
                                       scantypes=form.scantype_id.data,
                                       metrictypes=form.metrictype_id.data)
    else:
        form_vals = query_metric_types()

    study_vals = []
    site_vals = []
    scantype_vals = []
    metrictype_vals = []

    for res in form_vals:
        study_vals.append((res[0].id, res[0].name))
        site_vals.append((res[1].id, res[1].name))
        scantype_vals.append((res[2].id, res[2].name))
        metrictype_vals.append((res[3].id, res[3].name))
        # study_vals.append((res.id, res.name))
        # for site in res.sites:
        #     site_vals.append((site.id, site.name))
        # for scantype in res.scantypes:
        #     scantype_vals.append((scantype.id, scantype.name))
        #     for metrictype in scantype.metrictypes:
        #         metrictype_vals.append((metrictype.id, metrictype.name))

<<<<<<< HEAD
    #sort the values alphabetically
=======
    # sort the values alphabetically
>>>>>>> 364ddc6c
    study_vals = sorted(set(study_vals), key=lambda v: v[1])
    site_vals = sorted(set(site_vals), key=lambda v: v[1])
    scantype_vals = sorted(set(scantype_vals), key=lambda v: v[1])
    metrictype_vals = sorted(set(metrictype_vals), key=lambda v: v[1])

    form.study_id.choices = study_vals
    form.site_id.choices = site_vals
    form.scantype_id.choices = scantype_vals
    form.metrictype_id.choices = metrictype_vals

<<<<<<< HEAD
    #return render_template('getMetricData.html', form=form, data=data)
=======
    # return render_template('getMetricData.html', form=form, data=data)
>>>>>>> 364ddc6c
    return render_template('getMetricData.html', form=form, data=data)


def _checkRequest(request, key):
    # Checks a post request, returns none if key doesn't exist
    try:
        return(request.form.getlist(key))
    except KeyError:
        return(None)


@app.route('/metricDataAsJson', methods=['Get', 'Post'])
def metricDataAsJson(format='plain'):
    fields = {'studies': 'study_id',
              'sites': 'site_id',
              'sessions': 'session_id',
              'scans': 'scan_id',
              'scantypes': 'scantype_id',
              'metrictypes': 'metrictype_id'}

    for k, v in fields.iteritems():
        if request.method == 'POST':
            fields[k] = _checkRequest(request, v)

        else:
            if request.args.get(v):
                fields[k] = request.args.get(v).split(',')
            else:
                fields[k] = request.args.get(v)

    # remove None values from the dict
    fields = dict((k, v) for k, v in fields.iteritems() if v)
    # convert from strings to integers
    for k, vals in fields.iteritems():
        try:
            fields[k] = int(vals)
        except TypeError:
            fields[k] = [int(v) for v in vals]

    data = query_metric_values_byid(**fields)
    objects = []
    for m in data:
        metricValue = m
        objects.append({'value':            metricValue.value,
                        'metrictype':       metricValue.metrictype.name,
                        'metrictype_id':    metricValue.metrictype_id,
                        'scan_id':          metricValue.scan_id,
                        'scan_name':        metricValue.scan.name,
                        'scantype':         metricValue.scan.scantype.name,
                        'scantype_id':      metricValue.scan.scantype_id,
                        'session_id':       metricValue.scan.session_id,
                        'session_name':     metricValue.scan.session.name,
                        'session_date':     metricValue.scan.session.date,
                        'site_id':          metricValue.scan.session.site_id,
                        'site_name':        metricValue.scan.session.site.name,
                        'study_id':         metricValue.scan.session.study_id,
                        'study_name':       metricValue.scan.session.study.name})
    if format == 'http':
        return(jsonify(objects))
    else:
        return(json.dumps(objects, indent=4, separators=(',', ': ')))
<|MERGE_RESOLUTION|>--- conflicted
+++ resolved
@@ -1,158 +1,149 @@
-from flask import render_template, flash, url_for, redirect, request, jsonify
-from app import app
-from .queries import query_metric_values_byid, query_metric_types
-from .models import Study, Site
-from .forms import SelectMetricsForm
-import json
-
-
-@app.route('/')
-@app.route('/index')
-@app.route('/studies')
-def index():
-    # studies = db_session.query(Study).order_by(Study.nickname).all()
-    studies = Study.query.order_by(Study.nickname)
-    return render_template('index.html',
-                           studies=studies)
-
-
-@app.route('/sites')
-def sites():
-    pass
-
-
-@app.route('/scantypes')
-def scantypes():
-    pass
-
-
-@app.route('/study')
-@app.route('/study/<int:study_id>', methods=['GET'])
-def study(study_id=None):
-    if id is not None:
-        study = Study.query.get(study_id)
-        return render_template('study_details.html',
-                               study=study)
-    else:
-        return redirect('/index')
-
-
-@app.route('/metricData', methods=['GET', 'POST'])
-def metricData():
-    form = SelectMetricsForm()
-    data = None
-    # Need to add a query_complete flag to the form
-
-    if form.query_complete.data == 'True':
-        data = metricDataAsJson()
-
-    if any([form.study_id.data,
-            form.site_id.data,
-            form.scantype_id.data,
-            form.metrictype_id.data]):
-        form_vals = query_metric_types(studies=form.study_id.data,
-                                       sites=form.site_id.data,
-                                       scantypes=form.scantype_id.data,
-                                       metrictypes=form.metrictype_id.data)
-    else:
-        form_vals = query_metric_types()
-
-    study_vals = []
-    site_vals = []
-    scantype_vals = []
-    metrictype_vals = []
-
-    for res in form_vals:
-        study_vals.append((res[0].id, res[0].name))
-        site_vals.append((res[1].id, res[1].name))
-        scantype_vals.append((res[2].id, res[2].name))
-        metrictype_vals.append((res[3].id, res[3].name))
-        # study_vals.append((res.id, res.name))
-        # for site in res.sites:
-        #     site_vals.append((site.id, site.name))
-        # for scantype in res.scantypes:
-        #     scantype_vals.append((scantype.id, scantype.name))
-        #     for metrictype in scantype.metrictypes:
-        #         metrictype_vals.append((metrictype.id, metrictype.name))
-
-<<<<<<< HEAD
+from flask import render_template, flash, url_for, redirect, request, jsonify
+from app import app
+from .queries import query_metric_values_byid, query_metric_types
+from .models import Study, Site
+from .forms import SelectMetricsForm
+import json
+
+
+@app.route('/')
+@app.route('/index')
+@app.route('/studies')
+def index():
+    # studies = db_session.query(Study).order_by(Study.nickname).all()
+    studies = Study.query.order_by(Study.nickname)
+    return render_template('index.html',
+                           studies=studies)
+
+
+@app.route('/sites')
+def sites():
+    pass
+
+
+@app.route('/scantypes')
+def scantypes():
+    pass
+
+
+@app.route('/study')
+@app.route('/study/<int:study_id>', methods=['GET'])
+def study(study_id=None):
+    if id is not None:
+        study = Study.query.get(study_id)
+        return render_template('study_details.html',
+                               study=study)
+    else:
+        return redirect('/index')
+
+
+@app.route('/metricData', methods=['GET', 'POST'])
+def metricData():
+    form = SelectMetricsForm()
+    data = None
+    # Need to add a query_complete flag to the form
+
+    if form.query_complete.data == 'True':
+        data = metricDataAsJson()
+
+    if any([form.study_id.data,
+            form.site_id.data,
+            form.scantype_id.data,
+            form.metrictype_id.data]):
+        form_vals = query_metric_types(studies=form.study_id.data,
+                                       sites=form.site_id.data,
+                                       scantypes=form.scantype_id.data,
+                                       metrictypes=form.metrictype_id.data)
+    else:
+        form_vals = query_metric_types()
+
+    study_vals = []
+    site_vals = []
+    scantype_vals = []
+    metrictype_vals = []
+
+    for res in form_vals:
+        study_vals.append((res[0].id, res[0].name))
+        site_vals.append((res[1].id, res[1].name))
+        scantype_vals.append((res[2].id, res[2].name))
+        metrictype_vals.append((res[3].id, res[3].name))
+        # study_vals.append((res.id, res.name))
+        # for site in res.sites:
+        #     site_vals.append((site.id, site.name))
+        # for scantype in res.scantypes:
+        #     scantype_vals.append((scantype.id, scantype.name))
+        #     for metrictype in scantype.metrictypes:
+        #         metrictype_vals.append((metrictype.id, metrictype.name))
+
     #sort the values alphabetically
-=======
-    # sort the values alphabetically
->>>>>>> 364ddc6c
     study_vals = sorted(set(study_vals), key=lambda v: v[1])
-    site_vals = sorted(set(site_vals), key=lambda v: v[1])
-    scantype_vals = sorted(set(scantype_vals), key=lambda v: v[1])
-    metrictype_vals = sorted(set(metrictype_vals), key=lambda v: v[1])
-
-    form.study_id.choices = study_vals
-    form.site_id.choices = site_vals
-    form.scantype_id.choices = scantype_vals
-    form.metrictype_id.choices = metrictype_vals
-
-<<<<<<< HEAD
-    #return render_template('getMetricData.html', form=form, data=data)
-=======
-    # return render_template('getMetricData.html', form=form, data=data)
->>>>>>> 364ddc6c
+    site_vals = sorted(set(site_vals), key=lambda v: v[1])
+    scantype_vals = sorted(set(scantype_vals), key=lambda v: v[1])
+    metrictype_vals = sorted(set(metrictype_vals), key=lambda v: v[1])
+
+    form.study_id.choices = study_vals
+    form.site_id.choices = site_vals
+    form.scantype_id.choices = scantype_vals
+    form.metrictype_id.choices = metrictype_vals
+
     return render_template('getMetricData.html', form=form, data=data)
-
-
-def _checkRequest(request, key):
-    # Checks a post request, returns none if key doesn't exist
-    try:
-        return(request.form.getlist(key))
-    except KeyError:
-        return(None)
-
-
-@app.route('/metricDataAsJson', methods=['Get', 'Post'])
-def metricDataAsJson(format='plain'):
-    fields = {'studies': 'study_id',
-              'sites': 'site_id',
-              'sessions': 'session_id',
-              'scans': 'scan_id',
-              'scantypes': 'scantype_id',
-              'metrictypes': 'metrictype_id'}
-
-    for k, v in fields.iteritems():
-        if request.method == 'POST':
-            fields[k] = _checkRequest(request, v)
-
-        else:
-            if request.args.get(v):
-                fields[k] = request.args.get(v).split(',')
-            else:
-                fields[k] = request.args.get(v)
-
-    # remove None values from the dict
-    fields = dict((k, v) for k, v in fields.iteritems() if v)
-    # convert from strings to integers
-    for k, vals in fields.iteritems():
-        try:
-            fields[k] = int(vals)
-        except TypeError:
-            fields[k] = [int(v) for v in vals]
-
-    data = query_metric_values_byid(**fields)
-    objects = []
-    for m in data:
-        metricValue = m
-        objects.append({'value':            metricValue.value,
-                        'metrictype':       metricValue.metrictype.name,
-                        'metrictype_id':    metricValue.metrictype_id,
-                        'scan_id':          metricValue.scan_id,
-                        'scan_name':        metricValue.scan.name,
-                        'scantype':         metricValue.scan.scantype.name,
-                        'scantype_id':      metricValue.scan.scantype_id,
-                        'session_id':       metricValue.scan.session_id,
-                        'session_name':     metricValue.scan.session.name,
-                        'session_date':     metricValue.scan.session.date,
-                        'site_id':          metricValue.scan.session.site_id,
-                        'site_name':        metricValue.scan.session.site.name,
-                        'study_id':         metricValue.scan.session.study_id,
-                        'study_name':       metricValue.scan.session.study.name})
-    if format == 'http':
-        return(jsonify(objects))
-    else:
-        return(json.dumps(objects, indent=4, separators=(',', ': ')))
+
+
+def _checkRequest(request, key):
+    # Checks a post request, returns none if key doesn't exist
+    try:
+        return(request.form.getlist(key))
+    except KeyError:
+        return(None)
+
+
+@app.route('/metricDataAsJson', methods=['Get', 'Post'])
+def metricDataAsJson(format='plain'):
+    fields = {'studies': 'study_id',
+              'sites': 'site_id',
+              'sessions': 'session_id',
+              'scans': 'scan_id',
+              'scantypes': 'scantype_id',
+              'metrictypes': 'metrictype_id'}
+
+    for k, v in fields.iteritems():
+        if request.method == 'POST':
+            fields[k] = _checkRequest(request, v)
+
+        else:
+            if request.args.get(v):
+                fields[k] = request.args.get(v).split(',')
+            else:
+                fields[k] = request.args.get(v)
+
+    # remove None values from the dict
+    fields = dict((k, v) for k, v in fields.iteritems() if v)
+    # convert from strings to integers
+    for k, vals in fields.iteritems():
+        try:
+            fields[k] = int(vals)
+        except TypeError:
+            fields[k] = [int(v) for v in vals]
+
+    data = query_metric_values_byid(**fields)
+    objects = []
+    for m in data:
+        metricValue = m
+        objects.append({'value':            metricValue.value,
+                        'metrictype':       metricValue.metrictype.name,
+                        'metrictype_id':    metricValue.metrictype_id,
+                        'scan_id':          metricValue.scan_id,
+                        'scan_name':        metricValue.scan.name,
+                        'scantype':         metricValue.scan.scantype.name,
+                        'scantype_id':      metricValue.scan.scantype_id,
+                        'session_id':       metricValue.scan.session_id,
+                        'session_name':     metricValue.scan.session.name,
+                        'session_date':     metricValue.scan.session.date,
+                        'site_id':          metricValue.scan.session.site_id,
+                        'site_name':        metricValue.scan.session.site.name,
+                        'study_id':         metricValue.scan.session.study_id,
+                        'study_name':       metricValue.scan.session.study.name})
+    if format == 'http':
+        return(jsonify(objects))
+    else:
+        return(json.dumps(objects, indent=4, separators=(',', ': ')))