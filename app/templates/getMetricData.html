{% extends "base.html" %}

{% block content %}
  {% include 'flash.html' %}
    <script type=text/javascript>
      // bind the submit event to the form elements
      $(function() {
        $("[name=select_metrics]").find("select").bind('change', function(){
          $(this).closest("form").submit();
        })
      });
      //catch the update button even and use it to update the hidden field to True
      $(function(){
        $("input[type=submit]").bind('click', function(){
          $(this).closest("form").find("input[name=query_complete]").val('True');
        })
      });
    </script>
<<<<<<< HEAD
    <div class="bd-pageheader jumbotron">
        <h1>Sites</h1>
    </div>
    <div class="container">

      <form class="form-inline" action="" method="post" name="select_metrics">
        {{ form.csrf_token }}
        {{ form.query_complete}}
          <div class="form-group">
            <div class="control-label text-primary" for="site_id">Sites</div>
            {{ form.site_id(maxlength=64, class=span4) }}
          </div>
          <div class="form-group">
            <div class="control-label text-primary" for="study_id">Studies</div>
            {{ form.study_id(maxlength=64, class=span4) }}
          </div>
          <div class="form-group">
            <div class="control-label text-primary" for="scantype_id">Scan types</div>
            {{ form.scantype_id(maxlength=64, class=span4) }}
          </div>
          <div class="form-group">
            <div class="control-label text-primary" for="metrictype_id">Metrics</div>
            {{ form.metrictype_id(maxlength=64, class=span4) }}
          </div>

            <div class="controls row">
              <input class="btn btn-primary" type="submit" value="update">
            </div>
          </div>

      </form>
    </div>

    <div class='data'>
=======
    <div class="page-header">
        <h1>Sites</h1>
    </div>
    <form class="form-horizontal" action="" method="post" name="select_metrics">
      {{ form.csrf_token }}
      {{ form.query_complete}}
        <div class="form-group">
          <label class="control-label" for="site_id">Sites:</label>
          {{ form.site_id(maxlength=64, class=span4) }}
          <label class="control-label" for="study_id">Studies:</label>
          {{ form.study_id(maxlength=64, class=span4) }}
          <label class="control-label" for="scantype_id">Scan types:</label>
          {{ form.scantype_id(maxlength=64, class=span4) }}
          <label class="control-label" for="metrictype_id">Metrics:</label>
          {{ form.metrictype_id(maxlength=64, class=span4) }}

        </div>
        <div class="form-group">
          <div class="controls">
            <input class="btn btn-primary" type="submit" value="update">
          </div>
        </div>
    </form>
    <div id='data' hidden>
>>>>>>> 364ddc6c
          {{data}}
    </div>
    <div id='chart'></div>
    <script>
    var dataFromSelection = document.getElementById('data');
    var dataList = JSON.parse(dataFromSelection.innerHTML);
    var valueList = [];
    var subjectList = [];

    dataList.forEach(function(entry){
      valueList.push(entry.value);
      subjectList.push(entry.session_name)
    });

    valueList.unshift(dataList[0].metrictype);

    var chart = c3.generate({
        bindto: '#chart',
        data: {
            columns: [
              valueList
            ]
        },
        axis: {
          x: {
            type: 'category',
            categories: subjectList
          }
        }
    });</script>

{% endblock %}<|MERGE_RESOLUTION|>--- conflicted
+++ resolved
@@ -16,7 +16,6 @@
         })
       });
     </script>
-<<<<<<< HEAD
     <div class="bd-pageheader jumbotron">
         <h1>Sites</h1>
     </div>
@@ -50,33 +49,7 @@
       </form>
     </div>
 
-    <div class='data'>
-=======
-    <div class="page-header">
-        <h1>Sites</h1>
-    </div>
-    <form class="form-horizontal" action="" method="post" name="select_metrics">
-      {{ form.csrf_token }}
-      {{ form.query_complete}}
-        <div class="form-group">
-          <label class="control-label" for="site_id">Sites:</label>
-          {{ form.site_id(maxlength=64, class=span4) }}
-          <label class="control-label" for="study_id">Studies:</label>
-          {{ form.study_id(maxlength=64, class=span4) }}
-          <label class="control-label" for="scantype_id">Scan types:</label>
-          {{ form.scantype_id(maxlength=64, class=span4) }}
-          <label class="control-label" for="metrictype_id">Metrics:</label>
-          {{ form.metrictype_id(maxlength=64, class=span4) }}
-
-        </div>
-        <div class="form-group">
-          <div class="controls">
-            <input class="btn btn-primary" type="submit" value="update">
-          </div>
-        </div>
-    </form>
     <div id='data' hidden>
->>>>>>> 364ddc6c
           {{data}}
     </div>
     <div id='chart'></div>
